module github.com/v3io/scaler

go 1.17

require (
	github.com/nuclio/errors v0.0.3
	github.com/nuclio/logger v0.0.1
	github.com/nuclio/zap v0.1.2
	github.com/stretchr/testify v1.7.0
	github.com/v3io/scaler-types v1.8.0
	k8s.io/apimachinery v0.23.8
	k8s.io/client-go v0.23.8
	k8s.io/metrics v0.23.8
)

require (
	github.com/davecgh/go-spew v1.1.1 // indirect
	github.com/go-logr/logr v1.2.0 // indirect
	github.com/gogo/protobuf v1.3.2 // indirect
	github.com/golang/protobuf v1.5.2 // indirect
	github.com/google/go-cmp v0.5.5 // indirect
	github.com/google/gofuzz v1.1.0 // indirect
	github.com/googleapis/gnostic v0.5.5 // indirect
	github.com/imdario/mergo v0.3.7 // indirect
	github.com/json-iterator/go v1.1.12 // indirect
	github.com/liranbg/uberzap v1.20.0-nuclio.1 // indirect
	github.com/logrusorgru/aurora/v3 v3.0.0 // indirect
	github.com/modern-go/concurrent v0.0.0-20180306012644-bacd9c7ef1dd // indirect
	github.com/modern-go/reflect2 v1.0.2 // indirect
	github.com/pmezard/go-difflib v1.0.0 // indirect
	github.com/spf13/pflag v1.0.5 // indirect
	github.com/stretchr/objx v0.2.0 // indirect
<<<<<<< HEAD
	github.com/stretchr/testify v1.5.1
	go.uber.org/atomic v1.3.2 // indirect
	go.uber.org/multierr v1.1.0 // indirect
	golang.org/x/crypto v0.0.0-20200622213623-75b288015ac9 // indirect
	golang.org/x/net v0.0.0-20200324143707-d3edc9973b7e // indirect
	golang.org/x/oauth2 v0.0.0-20200107190931-bf48bf16ab8d // indirect
	golang.org/x/time v0.0.0-20191024005414-555d28b269f0 // indirect
	google.golang.org/appengine v1.6.5 // indirect
	gopkg.in/check.v1 v1.0.0-20180628173108-788fd7840127 // indirect
	k8s.io/apimachinery v0.15.12
	k8s.io/client-go v0.15.12
	k8s.io/metrics v0.15.12
=======
	go.uber.org/atomic v1.7.0 // indirect
	go.uber.org/multierr v1.6.0 // indirect
	golang.org/x/net v0.0.0-20211209124913-491a49abca63 // indirect
	golang.org/x/oauth2 v0.0.0-20210819190943-2bc19b11175f // indirect
	golang.org/x/sys v0.0.0-20210831042530-f4d43177bf5e // indirect
	golang.org/x/term v0.0.0-20210615171337-6886f2dfbf5b // indirect
	golang.org/x/text v0.3.7 // indirect
	golang.org/x/time v0.0.0-20210723032227-1f47c861a9ac // indirect
	google.golang.org/appengine v1.6.7 // indirect
	google.golang.org/protobuf v1.27.1 // indirect
	gopkg.in/inf.v0 v0.9.1 // indirect
	gopkg.in/yaml.v2 v2.4.0 // indirect
	gopkg.in/yaml.v3 v3.0.0-20210107192922-496545a6307b // indirect
	k8s.io/api v0.23.8 // indirect
	k8s.io/klog/v2 v2.30.0 // indirect
	k8s.io/utils v0.0.0-20211116205334-6203023598ed // indirect
	sigs.k8s.io/json v0.0.0-20211020170558-c049b76a60c6 // indirect
	sigs.k8s.io/structured-merge-diff/v4 v4.2.1 // indirect
	sigs.k8s.io/yaml v1.2.0 // indirect
>>>>>>> 1d80c063
)<|MERGE_RESOLUTION|>--- conflicted
+++ resolved
@@ -3,11 +3,10 @@
 go 1.17
 
 require (
-	github.com/nuclio/errors v0.0.3
+	github.com/nuclio/errors v0.0.4
 	github.com/nuclio/logger v0.0.1
 	github.com/nuclio/zap v0.1.2
-	github.com/stretchr/testify v1.7.0
-	github.com/v3io/scaler-types v1.8.0
+	github.com/stretchr/testify v1.8.0
 	k8s.io/apimachinery v0.23.8
 	k8s.io/client-go v0.23.8
 	k8s.io/metrics v0.23.8
@@ -29,21 +28,7 @@
 	github.com/modern-go/reflect2 v1.0.2 // indirect
 	github.com/pmezard/go-difflib v1.0.0 // indirect
 	github.com/spf13/pflag v1.0.5 // indirect
-	github.com/stretchr/objx v0.2.0 // indirect
-<<<<<<< HEAD
-	github.com/stretchr/testify v1.5.1
-	go.uber.org/atomic v1.3.2 // indirect
-	go.uber.org/multierr v1.1.0 // indirect
-	golang.org/x/crypto v0.0.0-20200622213623-75b288015ac9 // indirect
-	golang.org/x/net v0.0.0-20200324143707-d3edc9973b7e // indirect
-	golang.org/x/oauth2 v0.0.0-20200107190931-bf48bf16ab8d // indirect
-	golang.org/x/time v0.0.0-20191024005414-555d28b269f0 // indirect
-	google.golang.org/appengine v1.6.5 // indirect
-	gopkg.in/check.v1 v1.0.0-20180628173108-788fd7840127 // indirect
-	k8s.io/apimachinery v0.15.12
-	k8s.io/client-go v0.15.12
-	k8s.io/metrics v0.15.12
-=======
+	github.com/stretchr/objx v0.4.0 // indirect
 	go.uber.org/atomic v1.7.0 // indirect
 	go.uber.org/multierr v1.6.0 // indirect
 	golang.org/x/net v0.0.0-20211209124913-491a49abca63 // indirect
@@ -56,12 +41,11 @@
 	google.golang.org/protobuf v1.27.1 // indirect
 	gopkg.in/inf.v0 v0.9.1 // indirect
 	gopkg.in/yaml.v2 v2.4.0 // indirect
-	gopkg.in/yaml.v3 v3.0.0-20210107192922-496545a6307b // indirect
+	gopkg.in/yaml.v3 v3.0.1 // indirect
 	k8s.io/api v0.23.8 // indirect
 	k8s.io/klog/v2 v2.30.0 // indirect
 	k8s.io/utils v0.0.0-20211116205334-6203023598ed // indirect
 	sigs.k8s.io/json v0.0.0-20211020170558-c049b76a60c6 // indirect
 	sigs.k8s.io/structured-merge-diff/v4 v4.2.1 // indirect
 	sigs.k8s.io/yaml v1.2.0 // indirect
->>>>>>> 1d80c063
 )