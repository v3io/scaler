<<<<<<< HEAD
# Copyright 2019 Iguazio
#
# Licensed under the Apache License, Version 2.0 (the "License");
# you may not use this file except in compliance with the License.
# You may obtain a copy of the License at
#
#     http://www.apache.org/licenses/LICENSE-2.0
#
# Unless required by applicable law or agreed to in writing, software
# distributed under the License is distributed on an "AS IS" BASIS,
# WITHOUT WARRANTIES OR CONDITIONS OF ANY KIND, either express or implied.
# See the License for the specific language governing permissions and
# limitations under the License.
#
FROM golang:1.14.3
=======
FROM gcr.io/iguazio/golang:1.17
>>>>>>> 1d80c063

ARG DOCKER_CLI_VERSION="18.09.6"

ENV DOWNLOAD_URL="https://download.docker.com/linux/static/stable/x86_64/docker-$DOCKER_CLI_VERSION.tgz"

RUN mkdir -p /tmp/download \
     && curl -L $DOWNLOAD_URL | tar -xz -C /tmp/download \
     && mv /tmp/download/docker/docker /usr/local/bin/ \
     && rm -rf /tmp/download<|MERGE_RESOLUTION|>--- conflicted
+++ resolved
@@ -1,4 +1,3 @@
-<<<<<<< HEAD
 # Copyright 2019 Iguazio
 #
 # Licensed under the Apache License, Version 2.0 (the "License");
@@ -13,10 +12,8 @@
 # See the License for the specific language governing permissions and
 # limitations under the License.
 #
-FROM golang:1.14.3
-=======
+
 FROM gcr.io/iguazio/golang:1.17
->>>>>>> 1d80c063
 
 ARG DOCKER_CLI_VERSION="18.09.6"
 
