--- conflicted
+++ resolved
@@ -20,82 +20,29 @@
 package dlx
 
 import (
-	"context"
 	"fmt"
 	"net/http"
 	"sync"
 	"testing"
 	"time"
 
-	"github.com/v3io/scaler/pkg/scalertypes"
+	mockresourcescaler "github.com/v3io/scaler/pkg/resourcescaler/mock"
 
 	"github.com/nuclio/logger"
 	"github.com/nuclio/zap"
 	"github.com/stretchr/testify/mock"
 	"github.com/stretchr/testify/suite"
-<<<<<<< HEAD
-=======
-	scaler_types "github.com/v3io/scaler-types"
->>>>>>> 1d80c063
 )
-
-type MockResourceScaler struct {
-	mock.Mock
-}
-
-<<<<<<< HEAD
-type mocker struct {
-	mock.Mock
-	scalertypes.ResourceScaler
-}
-
-func (m *mocker) SetScale(resourceName []scalertypes.Resource, scale int) error {
-	m.Called(resourceName)
-	return nil
-}
-
-func (m *mocker) GetResources() ([]scalertypes.Resource, error) {
-	return []scalertypes.Resource{}, nil
-}
-
-func (m *mocker) GetConfig() (*scalertypes.ResourceScalerConfig, error) {
-	return nil, nil
-=======
-func (m *MockResourceScaler) SetScale(resourceName []scaler_types.Resource, scale int) error {
-	args := m.Called(resourceName)
-	return args.Error(0)
-}
-
-func (m *MockResourceScaler) SetScaleCtx(ctx context.Context, resourceName []scaler_types.Resource, scale int) error {
-	args := m.Called(ctx, resourceName, scale)
-	return args.Error(0)
-}
-
-func (m *MockResourceScaler) GetResources() ([]scaler_types.Resource, error) {
-	args := m.Called()
-	return args.Get(0).([]scaler_types.Resource), args.Error(1)
-}
-
-func (m *MockResourceScaler) GetConfig() (*scaler_types.ResourceScalerConfig, error) {
-	args := m.Called()
-	return args.Get(0).(*scaler_types.ResourceScalerConfig), args.Error(1)
-}
-
-func (m *MockResourceScaler) ResolveServiceName(resource scaler_types.Resource) (string, error) {
-	args := m.Called(resource)
-	return args.String(0), args.Error(1)
-}
 
 type resourceStarterTest struct {
 	suite.Suite
 	logger          logger.Logger
 	functionStarter *ResourceStarter
-	mocker          *MockResourceScaler
->>>>>>> 1d80c063
+	mocker          *mockresourcescaler.ResourceScaler
 }
 
 func (suite *resourceStarterTest) SetupTest() {
-	suite.mocker = &MockResourceScaler{}
+	suite.mocker = &mockresourcescaler.ResourceScaler{}
 	suite.functionStarter = &ResourceStarter{
 		logger:                   suite.logger,
 		resourceSinksMap:         sync.Map{},
