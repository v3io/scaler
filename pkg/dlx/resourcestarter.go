/*
Copyright 2019 Iguazio Systems Ltd.

Licensed under the Apache License, Version 2.0 (the "License") with
an addition restriction as set forth herein. You may not use this
file except in compliance with the License. You may obtain a copy of
the License at http://www.apache.org/licenses/LICENSE-2.0.

Unless required by applicable law or agreed to in writing, software
distributed under the License is distributed on an "AS IS" BASIS,
WITHOUT WARRANTIES OR CONDITIONS OF ANY KIND, either express or
implied. See the License for the specific language governing
permissions and limitations under the License.

In addition, you may not use the software for any purposes that are
illegal under applicable law, and the grant of the foregoing license
under the Apache 2.0 license is conditioned upon your compliance with
such restriction.
*/
package dlx

import (
	"context"
	"net/http"
	"sync"
	"time"

	"github.com/v3io/scaler/pkg/scalertypes"

	"github.com/nuclio/errors"
	"github.com/nuclio/logger"
)

type responseChannel chan ResourceStatusResult

type ResourceStarter struct {
	logger                   logger.Logger
	namespace                string
	resourceSinksMap         sync.Map
	resourceReadinessTimeout time.Duration
	scaler                   scalertypes.ResourceScaler
}

type ResourceStatusResult struct {
	ResourceName string
	Status       int
	Error        error
}

func NewResourceStarter(parentLogger logger.Logger,
	scaler scalertypes.ResourceScaler,
	namespace string,
	resourceReadinessTimeout time.Duration) (*ResourceStarter, error) {
	fs := &ResourceStarter{
		logger:                   parentLogger.GetChild("resource-starter"),
		resourceSinksMap:         sync.Map{},
		namespace:                namespace,
		resourceReadinessTimeout: resourceReadinessTimeout,
		scaler:                   scaler,
	}
	return fs, nil
}

func (r *ResourceStarter) handleResourceStart(originalTarget string, handlerResponseChannel responseChannel) {
	r.getOrCreateResourceSink(originalTarget) <- handlerResponseChannel
}

func (r *ResourceStarter) getOrCreateResourceSink(originalTarget string) chan responseChannel {
	resourceSink, found := r.resourceSinksMap.LoadOrStore(originalTarget, make(chan responseChannel))
	resourceSinkChannel := resourceSink.(chan responseChannel)
	if !found {
		ctx := context.Background()
		r.logger.DebugWithCtx(ctx, "Starting resource sink", "target", originalTarget)

		// for the next requests coming in
		// start the resource and get ready to listen on resource sink channel
		go r.startResource(ctx, resourceSinkChannel, originalTarget)
	}

	return resourceSinkChannel
}

func (r *ResourceStarter) startResource(ctx context.Context, resourceSinkChannel chan responseChannel, target string) {
	var resultStatus ResourceStatusResult

	// simple for now
	resourceName := target

	r.logger.InfoWithCtx(ctx, "Starting resource", "resourceName", resourceName)

	resourceReadyChannel := make(chan error, 1)

	// since defer is LIFO, this will be called last as we want.
	// reason - we want to close the channel only after we cancel the waitResourceReadiness
	// to avoid closing a channel that is still being used
	defer close(resourceReadyChannel)

<<<<<<< HEAD
	go r.waitResourceReadiness(scalertypes.Resource{
		Name: resourceName,

		// TODO: get a argument or it won't know which function on what namespace it should wake up
		Namespace: r.namespace,
	}, resourceReadyChannel)
=======
	waitResourceReadinessCtx, cancelFunc := context.WithCancel(ctx)
	defer cancelFunc()

	go r.waitResourceReadiness(waitResourceReadinessCtx,
		scaler_types.Resource{Name: resourceName},
		resourceReadyChannel)
>>>>>>> 1d80c063

	select {
	case <-time.After(r.resourceReadinessTimeout):
		r.logger.WarnWithCtx(ctx,
			"Timed out waiting for resource to be ready",
			"resourceName", resourceName)
		defer r.deleteResourceSink(resourceName)
		resultStatus = ResourceStatusResult{
			Error:        errors.New("Timed out waiting for resource to be ready"),
			Status:       http.StatusGatewayTimeout,
			ResourceName: resourceName,
		}
	case err := <-resourceReadyChannel:
<<<<<<< HEAD
		r.logger.InfoWith("Resource ready",
			"target", target,
			"err", errors.GetErrorStackString(err, 10))
=======
		logArgs := []interface{}{
			"resourceName", resourceName,
			"target", target,
		}
		if err != nil {
			logArgs = append(logArgs, "err", errors.GetErrorStackString(err, 10))
		}
		r.logger.InfoWithCtx(ctx,
			"Resource ready",
			logArgs...,
		)
>>>>>>> 1d80c063

		if err == nil {
			resultStatus = ResourceStatusResult{
				Status:       http.StatusOK,
				ResourceName: resourceName,
			}
		} else {
			resultStatus = ResourceStatusResult{
				Status:       http.StatusInternalServerError,
				ResourceName: resourceName,
				Error:        err,
			}
		}

	}

	// now handle all pending requests for a minute
	tc := time.After(1 * time.Minute)
	for {
		select {
		case channel := <-resourceSinkChannel:
			channel <- resultStatus
		case <-tc:
			r.deleteResourceSink(resourceName)
			return
		}
	}
}

<<<<<<< HEAD
func (r *ResourceStarter) waitResourceReadiness(resource scalertypes.Resource, resourceReadyChannel chan error) {
	err := r.scaler.SetScale([]scalertypes.Resource{resource}, 1)
=======
func (r *ResourceStarter) waitResourceReadiness(ctx context.Context,
	resource scaler_types.Resource,
	resourceReadyChannel chan error) {

	err := r.scaler.SetScaleCtx(ctx, []scaler_types.Resource{resource}, 1)

	// callee decided to cancel, the resourceReadyChannel is already closed,
	// so we can just return without sending anything
	if errors.RootCause(ctx.Err()) == context.Canceled || ctx.Err() == context.Canceled {
		r.logger.WarnWithCtx(ctx,
			"Wait resource readiness canceled",
			"resourceName", resource.Name)
		return
	}
>>>>>>> 1d80c063
	resourceReadyChannel <- err
}

func (r *ResourceStarter) deleteResourceSink(resourceName string) {
	r.resourceSinksMap.Delete(resourceName)
}<|MERGE_RESOLUTION|>--- conflicted
+++ resolved
@@ -17,6 +17,7 @@
 under the Apache 2.0 license is conditioned upon your compliance with
 such restriction.
 */
+
 package dlx
 
 import (
@@ -95,21 +96,15 @@
 	// to avoid closing a channel that is still being used
 	defer close(resourceReadyChannel)
 
-<<<<<<< HEAD
-	go r.waitResourceReadiness(scalertypes.Resource{
-		Name: resourceName,
-
-		// TODO: get a argument or it won't know which function on what namespace it should wake up
-		Namespace: r.namespace,
-	}, resourceReadyChannel)
-=======
 	waitResourceReadinessCtx, cancelFunc := context.WithCancel(ctx)
 	defer cancelFunc()
 
 	go r.waitResourceReadiness(waitResourceReadinessCtx,
-		scaler_types.Resource{Name: resourceName},
+		scalertypes.Resource{Name: resourceName,
+
+			// TODO: get a argument or it won't know which function on what namespace it should wake up
+			Namespace: r.namespace},
 		resourceReadyChannel)
->>>>>>> 1d80c063
 
 	select {
 	case <-time.After(r.resourceReadinessTimeout):
@@ -123,11 +118,7 @@
 			ResourceName: resourceName,
 		}
 	case err := <-resourceReadyChannel:
-<<<<<<< HEAD
-		r.logger.InfoWith("Resource ready",
-			"target", target,
-			"err", errors.GetErrorStackString(err, 10))
-=======
+
 		logArgs := []interface{}{
 			"resourceName", resourceName,
 			"target", target,
@@ -139,7 +130,6 @@
 			"Resource ready",
 			logArgs...,
 		)
->>>>>>> 1d80c063
 
 		if err == nil {
 			resultStatus = ResourceStatusResult{
@@ -169,25 +159,20 @@
 	}
 }
 
-<<<<<<< HEAD
-func (r *ResourceStarter) waitResourceReadiness(resource scalertypes.Resource, resourceReadyChannel chan error) {
-	err := r.scaler.SetScale([]scalertypes.Resource{resource}, 1)
-=======
 func (r *ResourceStarter) waitResourceReadiness(ctx context.Context,
-	resource scaler_types.Resource,
+	resource scalertypes.Resource,
 	resourceReadyChannel chan error) {
 
-	err := r.scaler.SetScaleCtx(ctx, []scaler_types.Resource{resource}, 1)
+	err := r.scaler.SetScaleCtx(ctx, []scalertypes.Resource{resource}, 1)
 
 	// callee decided to cancel, the resourceReadyChannel is already closed,
 	// so we can just return without sending anything
-	if errors.RootCause(ctx.Err()) == context.Canceled || ctx.Err() == context.Canceled {
+	if errors.Is(err, context.Canceled) {
 		r.logger.WarnWithCtx(ctx,
 			"Wait resource readiness canceled",
 			"resourceName", resource.Name)
 		return
 	}
->>>>>>> 1d80c063
 	resourceReadyChannel <- err
 }
 
