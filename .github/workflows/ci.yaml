--- conflicted
+++ resolved
@@ -25,11 +25,7 @@
 
       - uses: actions/setup-go@v3
         with:
-<<<<<<< HEAD
-          go-version: "1.14"
-=======
           go-version: "1.17"
->>>>>>> 1d80c063
 
       - uses: actions/cache@v3
         with:
@@ -51,11 +47,7 @@
 
       - uses: actions/setup-go@v3
         with:
-<<<<<<< HEAD
-          go-version: "1.14"
-=======
           go-version: "1.17"
->>>>>>> 1d80c063
 
       - uses: actions/cache@v3
         with:
@@ -77,11 +69,7 @@
 
       - uses: actions/setup-go@v3
         with:
-<<<<<<< HEAD
-          go-version: "1.14"
-=======
           go-version: "1.17"
->>>>>>> 1d80c063
 
       - uses: actions/cache@v3
         with:
